import { client, getDiff } from './client';
import { parse as parseUrl } from 'url';
import { parse as parseQuery } from 'querystring';
import axios from 'axios';
import getPageLinks from '@octokit/rest/lib/plugins/pagination/get-page-links';
const { root } = program.refs;


export async function init() {
  await root.users.set({});

  program.state.repos = {};
  await program.save();
}

<<<<<<< HEAD
export async function endpoint({ name, req }) {
  switch (name) {
    case 'webhooks': { }
  }
}

=======
>>>>>>> 2d74c2fe
export async function parse({ name, value }) {
  switch (name) {
    case 'url': {
      const { pathname: path } = parseUrl(value, true);
      const parts = path.split('/');
      const results = [];

      // TODO: users
      if (parts.length < 3) {
        return root;
      }
      const repo = root.users.one({ name: parts[1] }).repos().one({ name: parts[2] });
      if (parts.length >= 4 && parts[3] === 'issues') {
        if (parts.length >= 5) {
          const number = Number.parseInt(parts[4]);
          if (!Number.isNaN(number)) {
            return repo.issues.one({ number });
          }
          return repo.issues;
        }
        return repo.issues;
      } else if (parts.length >= 4 && /^pulls?$/.test(parts[3])) {
        if (parts.length >= 5) {
          const number = Number.parseInt(parts[4]);
          if (!Number.isNaN(number)) {
            return repo.pullRequests.one({ number });
          }
          return repo.pullRequests;
        }
        return repo.pullRequests;
      }
      return repo;
    }
    case 'repo': {
      const parts = path.split('/');
      return root.users.one({ name: parts[0] }).repos().one({ name: parts[1] });
    }
  }
}

// Generic way to get the next ref for this driver
function getNextPageRef(pageRef, response) {
  const nextLink = getPageLinks(response).next;
  if (!nextLink) {
    return null;
  }
  const { page, since } = parseQuery(parseUrl(nextLink).query);
  if (page !== undefined) {
    return pageRef.ref.withArgs({ ...pageRef.args, page: Number.parseInt(page) });
  } else if (since !== undefined) {
    return pageRef.ref.withArgs({ ...pageRef.args, since: Number.parseInt(since) });
  }
  console.log('Failed to find next page from link:', nextLink);
  return null;
}

// All param names are the same as Github's but changed to camel-case, this
// function changes back the argument names back to underscores so they can sent
// to the API
function toApiArgs(args, initialValue = {}) {
  return Object.keys(args)
    .filter((key) => args[key] !== undefined)
    .reduce((acc, key) => {
      // Membrane convention
      if (key === 'pageSize') {
        acc['per_page'] = args[key];
      } else {
        const apiKey = key.replace(/([A-Z])/g, ($1) => '_' + $1.toLowerCase());
        acc[apiKey] = args[key]
      }
      return acc;
    }, initialValue);
}

export const UserCollection = {
  async one({ args }) {
    const { name: username } = args;
    const result = await client.users.getForUser({ username });
    return result.data;
  },
  async page({ self, args }) {
    const apiArgs = toApiArgs(args);
    const res = await client.users.getAll(apiArgs);

    return {
      items: res.data,
      next: getNextPageRef(self.page(args), res),
    };
  },
}

export const User = {
  self({ self, parent, source }) {
    return self || parent.ref.pop().pop().push('one', { name: source.login });
  },
  avatarUrl({ source }) { return source['avatar_url']; },
  gravatarId({ source }) { return source['gravatar_id']; },
  siteAdmin({ source }) { return source['site_admin']; },
  publicRepos({ source }) { return source['public_repos']; },
  publicGists({ source }) { return source['public_gists']; },
  createdAt({ source }) { return source['created_at']; },
  updatedAt({ source }) { return source['updated_at']; },
  repos() { return {}; },
}

export const RepositoryCollection = {
  async one({ self, args }) {
    const { name: repo } = args;
    const { name: owner } = self.match(root.users.one());
    const result = await client.repos.get({ owner, repo });
    return result.data;
  },
  async page({ self, args }) {
    const { name: username } = self.match(root.users.one());

    const apiArgs = toApiArgs(args, { username });
    const res = await client.repos.getForUser(apiArgs);

    return {
      items: res.data,
      next: getNextPageRef(self.page(args), res),
    };
  }
}


export const Repository = {
  self({ self, parent, source }) {
    return self || parent.ref.pop().pop().push('one', { name: source.name });
  },
  issueOpened: {
    async subscribe({ self }) {
      const { name: owner } = self.match(root.users.one);
      const { name: repo } = self.match(root.users.one.repos.one);

<<<<<<< HEAD
      await program.setTimer(`${owner}/${repo}`, 0, 10);
=======
      await ensureTimerIsSet(`${owner}/${repo}`, 'issueOpened');
>>>>>>> 2d74c2fe
    },
    async unsubscribe({ self }) {
      const { name: owner } = self.match(root.users.one);
      const { name: repo } = self.match(root.users.one.repos.one);
      
      await unsetTimerRepo(`${owner}/${repo}`, 'issueOpened');
    }
  },
  pullRequestOpened: {
    async subscribe({ self }) {
      const { name: owner } = self.match(root.users.one);
      const { name: repo } = self.match(root.users.one.repos.one);

<<<<<<< HEAD
      await program.setTimer(`${owner}/${repo}`, 0, 10);
=======
      await ensureTimerIsSet(`${owner}/${repo}`, 'pullRequestOpened');
>>>>>>> 2d74c2fe
    },
    async unsubscribe({ self }) {
      const { name: owner } = self.match(root.users.one);
      const { name: repo } = self.match(root.users.one.repos.one);
      
      await unsetTimerRepo(`${owner}/${repo}`, 'pullRequestOpened');
    }
  },
  fullName({ source }) { return source['full_name']; },
  htmlUrl({ source }) { return source['html_url']; },
  forksCount({ source }) { return source['forks_count']; },
  stargazersCount({ source }) { return source['stargazers_count']; },
  watchersCount({ source }) { return source['watchers_count']; },
  defaultBranch({ source }) { return source['default_branch']; },
  openIssuesCount({ source }) { return source['open_issuesCount']; },
  hasIssues({ source }) { return source['has_issues']; },
  hasWiki({ source }) { return source['has_wiki']; },
  hasPages({ source }) { return source['has_pages']; },
  hasDownloads({ source }) { return source['has_downloads']; },
  pushedAt({ source }) { return source['pushed_at']; },
  createdAt({ source }) { return source['created_at']; },
  updatedAt({ source }) { return source['updated_at']; },
  allowRebaseMerge({ source }) { return source['allow_rebase_merge']; },
  allowSquashMerge({ source }) { return source['allow_squash_merge']; },
  allowMergeCommit({ source }) { return source['allow_merge_commit']; },
  subscribersCount({ source }) { return source['subscribers_count']; },
  networkCount({ source }) { return source['network_count']; },
  issues({ self, source }) { return {}; },
  pullRequests({ self, source }) { return {}; },
}

export const IssueCollection = {
  async one({ self, source, args }) {
    const { name: owner } = self.match(root.users.one());
    const { name: repo } = self.match(root.users.one().repos().one());
    const { number } = args;
    const result = await client.issues.get({ owner, repo, number });
    return result.data;
  },

  async page({ self, source, args }) {
    const { name: owner } = self.match(root.users.one());
    const { name: repo } = self.match(root.users.one().repos().one());

    const apiArgs = toApiArgs(args, { owner, repo });
    const res = await client.issues.getForRepo(apiArgs);

    return {
      items: res.data,
      next: getNextPageRef(self.page(args), res),
    };
  }
}

export const Issue = {
  self({ self, parent, source }) {
    return self || parent.ref.pop().pop().push('one', { number: source.number });
  },
  activeLockReason({ source }) { return source['active_lock_reason']; },
  async subscribe({ self }) {
    const nodeId = await self.nodeId.$query();
    
    // NOTE: The REST endpoint doesn't seem to work (403) for subscriptions so we use GraphQL here instead.
    const body = {
      query:`mutation($id: ID!) {
          updateSubscription(input: { subscribableId:$id, state:SUBSCRIBED }) {
            subscribable { viewerSubscription }
          }
        }`,
      variables:{ id: nodeId }
    }
    const client = axios.create({
      headers: {'Authorization': `token ${process.env.ACCESS_TOKEN}`}
    });
    await client.post(`https://api.github.com/graphql`, body)
  },
  nodeId({ source }) { return source.node_id; },
}

export const PullRequestCollection = {
  async one({ self, source, args }) {
    const { name: owner } = self.match(root.users.one);
    const { name: repo } = self.match(root.users.one.repos.one);
    const { number } = args;
    const result = await client.pullRequests.get({ owner, repo, number });
    return result.data;
  },

  async page({ self, source, args }) {
    const { name: owner } = self.match(root.users.one());
    const { name: repo } = self.match(root.users.one().repos().one());

    const apiArgs = toApiArgs(args, { owner, repo });
    const res = await client.pullRequests.getAll(apiArgs);

    return {
      items: res.data,
      next: getNextPageRef(self.page(args), res),
    };
  }
}

export const PullRequest = {
  self({ self, parent, source }) {
    return parent.parent.parent.one({ number: source.number });
  },
  activeLockReason({ source }) { return source['active_lock_reason']; },
<<<<<<< HEAD
  diff({ source }) {
    const diff = get(source['diff_url']);
    return diff;
=======
  diff({ source }){
    return getDiff(source['diff_url']);
>>>>>>> 2d74c2fe
  },
  // TODO:
  // async files ({ self, source}){
  //   const { name: owner } = self.match(root.users.one());
  //   const { name: repo } = self.match(root.users.one().repos().one());
  //   const { number } = source;

  //   return client.pullRequests.getFiles({owner, repo, number})
  // }
  nodeId({ source }) { return source.node_id; },
}

export const HooksCollection = {
  async one({ self, source, args }) {
    const { name: owner } = self.match(root.users.one);
    const { name: repo } = self.match(root.users.one.repos.one);
    const { id } = args;
    const result = await octokit.repos.getHook({ owner, repo, id });
    return result.data;
  },

  async page({ self, source, args }) {
    const { name: owner } = self.match(root.users.one);
    const { name: repo } = self.match(root.users.one.repos.one);

    const apiArgs = toApiArgs(args, { owner, repo });
    const res = await client.repos.getHooks(apiArgs);

    return {
      items: res.data,
      next: getNextPageRef(self.page(args), res),
    };
  }
}

export const Hook = {
  self({ self, parent, source }) {
    return parent.parent.one({ id: source.hook_id })
  },
  testUrl({ source }) { return source['test_url']; },
  pingUrl({ source }) { return source['ping_url']; },
  updatedAt({ source }) { return source['updated_at']; },
  createdAt({ source }) { return source['created_at']; },
}

export const Config = {
  self({ self, parent, source }) {
    return parent.parent.parent.one({ id: source.hook_id })
  },
  contentType({ source }) { return source['content_type']; },
}

export async function timer({ key }) {
<<<<<<< HEAD
  const [owner, repo] = key.split('/')
  const result = await client.activity.getEventsForRepo({ owner, repo });
  for (let event of result.data) {
    const { type, payload } = event;
    if (type === 'IssuesEvent' && payload.action === 'opened') {

      // dispatch Event
      const repoRef = root.users.one({ name: owner }).repos.one({ name: repo })
      await repoRef.issueOpened.dispatch({
        issue: repoRef.issues.one({ number: payload.issue.number })
      });
    };
    if (type === 'PullRequestEvent' && payload.action === 'opened') {

      // dispatch Event
      const repoRef = root.users.one({ name: owner }).repos.one({ name: repo })
      await repoRef.pullRequestOpened.dispatch({
        issue: repoRef.issues.one({ number: payload.pull_request.number }),
        pullRequest: repoRef.pullRequests.one({ number: payload.pull_request.number })
      });
    }
  }
  const timer = Number.parseInt(result.meta['x-poll-interval']);
  await program.setTimer(key, timer);
=======
  const { state } = program;
  const [ owner, repo ] = key.split('/')
  const { data, meta } = await client.activity.getEventsForRepo({ owner, repo });

  const index = data.findIndex(
    item => formatTime(item.created_at) <= state.repos[key].lastEventTime
  );

  if (index > 0) {
    const newEvents = data.slice(0, index).reverse();  
    for (let event of newEvents) {
      const { type, payload } = event;
      for (let event of state.repos[key].events) {
        switch (event) {
          case "issueOpened": {
            if (type === "IssuesEvent" && payload.action === "opened") {
              // dispatch Event
              const repoRef = root.users.one({ name: owner }).repos.one({ name: repo });
              await repoRef.issueOpened.dispatch({
                issue: repoRef.issues.one({ number: payload.issue.number })
              });
            }
            break;
          }
          case "pullRequestOpened": {
            if (type === "PullRequestEvent" && payload.action === "opened") {
              // dispatch Event
              const repoRef = root.users.one({ name: owner }).repos.one({ name: repo });
              await repoRef.pullRequestOpened.dispatch({
                issue: repoRef.issues.one({number: payload.pull_request.number}),
                pullRequest: repoRef.pullRequests.one({number: payload.pull_request.number})
              });
            }
            break;
          }
        }
      }
    }

    if (newEvents.length > 0) {
      const lastEvent = newEvents[newEvents.length - 1];
      state.repos[key].lastEventTime = formatTime(lastEvent.created_at);
      await program.save();
    }
  }
  
  const timer = Number.parseInt(meta['x-poll-interval']);
  await program.setTimer(key, 0, timer);
}


async function ensureTimerIsSet(repo, event){
  const { state } = program;
  const repository = state.repos[repo] = state.repos[repo] || {};
  const events = repository["events"] = repository["events"] || [];  

  if(events.length === 0){
    repository["lastEventTime"] = new Date().getTime();
    await timer({ key: repo });
  }
  
  if(!events.includes(event)){
    events.push(event);
    await program.save();
  }
};

async function unsetTimerRepo(repo, event){
  const events = program.state.repos[repo].events;

  const index = events.indexOf(event);
  if (index >= 0) {
    events.splice(index, 1);
  }
  await program.save();

  if(events.length === 0){
    await program.unsetTimer(repo);
  }
};

function formatTime(time) {
  return new Date(time).getTime();
>>>>>>> 2d74c2fe
}<|MERGE_RESOLUTION|>--- conflicted
+++ resolved
@@ -13,15 +13,6 @@
   await program.save();
 }
 
-<<<<<<< HEAD
-export async function endpoint({ name, req }) {
-  switch (name) {
-    case 'webhooks': { }
-  }
-}
-
-=======
->>>>>>> 2d74c2fe
 export async function parse({ name, value }) {
   switch (name) {
     case 'url': {
@@ -156,17 +147,11 @@
     async subscribe({ self }) {
       const { name: owner } = self.match(root.users.one);
       const { name: repo } = self.match(root.users.one.repos.one);
-
-<<<<<<< HEAD
-      await program.setTimer(`${owner}/${repo}`, 0, 10);
-=======
       await ensureTimerIsSet(`${owner}/${repo}`, 'issueOpened');
->>>>>>> 2d74c2fe
     },
     async unsubscribe({ self }) {
       const { name: owner } = self.match(root.users.one);
       const { name: repo } = self.match(root.users.one.repos.one);
-      
       await unsetTimerRepo(`${owner}/${repo}`, 'issueOpened');
     }
   },
@@ -174,17 +159,11 @@
     async subscribe({ self }) {
       const { name: owner } = self.match(root.users.one);
       const { name: repo } = self.match(root.users.one.repos.one);
-
-<<<<<<< HEAD
-      await program.setTimer(`${owner}/${repo}`, 0, 10);
-=======
       await ensureTimerIsSet(`${owner}/${repo}`, 'pullRequestOpened');
->>>>>>> 2d74c2fe
     },
     async unsubscribe({ self }) {
       const { name: owner } = self.match(root.users.one);
       const { name: repo } = self.match(root.users.one.repos.one);
-      
       await unsetTimerRepo(`${owner}/${repo}`, 'pullRequestOpened');
     }
   },
@@ -287,14 +266,8 @@
     return parent.parent.parent.one({ number: source.number });
   },
   activeLockReason({ source }) { return source['active_lock_reason']; },
-<<<<<<< HEAD
   diff({ source }) {
-    const diff = get(source['diff_url']);
-    return diff;
-=======
-  diff({ source }){
     return getDiff(source['diff_url']);
->>>>>>> 2d74c2fe
   },
   // TODO:
   // async files ({ self, source}){
@@ -348,41 +321,17 @@
 }
 
 export async function timer({ key }) {
-<<<<<<< HEAD
-  const [owner, repo] = key.split('/')
-  const result = await client.activity.getEventsForRepo({ owner, repo });
-  for (let event of result.data) {
-    const { type, payload } = event;
-    if (type === 'IssuesEvent' && payload.action === 'opened') {
-
-      // dispatch Event
-      const repoRef = root.users.one({ name: owner }).repos.one({ name: repo })
-      await repoRef.issueOpened.dispatch({
-        issue: repoRef.issues.one({ number: payload.issue.number })
-      });
-    };
-    if (type === 'PullRequestEvent' && payload.action === 'opened') {
-
-      // dispatch Event
-      const repoRef = root.users.one({ name: owner }).repos.one({ name: repo })
-      await repoRef.pullRequestOpened.dispatch({
-        issue: repoRef.issues.one({ number: payload.pull_request.number }),
-        pullRequest: repoRef.pullRequests.one({ number: payload.pull_request.number })
-      });
-    }
-  }
-  const timer = Number.parseInt(result.meta['x-poll-interval']);
-  await program.setTimer(key, timer);
-=======
   const { state } = program;
   const [ owner, repo ] = key.split('/')
   const { data, meta } = await client.activity.getEventsForRepo({ owner, repo });
 
+  // Find the index of the oldest event that hasn't been processed yet
   const index = data.findIndex(
     item => formatTime(item.created_at) <= state.repos[key].lastEventTime
   );
 
   if (index > 0) {
+    // Process all new events in oldest-to-newest order
     const newEvents = data.slice(0, index).reverse();  
     for (let event of newEvents) {
       const { type, payload } = event;
@@ -390,21 +339,21 @@
         switch (event) {
           case "issueOpened": {
             if (type === "IssuesEvent" && payload.action === "opened") {
-              // dispatch Event
               const repoRef = root.users.one({ name: owner }).repos.one({ name: repo });
+              const number = payload.issue.number;
               await repoRef.issueOpened.dispatch({
-                issue: repoRef.issues.one({ number: payload.issue.number })
+                issue: repoRef.issues.one({ number })
               });
             }
             break;
           }
           case "pullRequestOpened": {
             if (type === "PullRequestEvent" && payload.action === "opened") {
-              // dispatch Event
               const repoRef = root.users.one({ name: owner }).repos.one({ name: repo });
+              const number = payload.pull_request.number;
               await repoRef.pullRequestOpened.dispatch({
-                issue: repoRef.issues.one({number: payload.pull_request.number}),
-                pullRequest: repoRef.pullRequests.one({number: payload.pull_request.number})
+                issue: repoRef.issues.one({ number }),
+                pullRequest: repoRef.pullRequests.one({ number })
               });
             }
             break;
@@ -413,13 +362,13 @@
       }
     }
 
-    if (newEvents.length > 0) {
-      const lastEvent = newEvents[newEvents.length - 1];
-      state.repos[key].lastEventTime = formatTime(lastEvent.created_at);
-      await program.save();
-    }
+    // Save the time of the most recent event
+    const lastEvent = newEvents[newEvents.length - 1];
+    state.repos[key].lastEventTime = formatTime(lastEvent.created_at);
+    await program.save();
   }
   
+  // Schedule the next check
   const timer = Number.parseInt(meta['x-poll-interval']);
   await program.setTimer(key, 0, timer);
 }
@@ -430,12 +379,12 @@
   const repository = state.repos[repo] = state.repos[repo] || {};
   const events = repository["events"] = repository["events"] || [];  
 
-  if(events.length === 0){
+  if (events.length === 0) {
     repository["lastEventTime"] = new Date().getTime();
     await timer({ key: repo });
   }
   
-  if(!events.includes(event)){
+  if (!events.includes(event)) {
     events.push(event);
     await program.save();
   }
@@ -447,15 +396,14 @@
   const index = events.indexOf(event);
   if (index >= 0) {
     events.splice(index, 1);
-  }
-  await program.save();
-
-  if(events.length === 0){
+    await program.save();
+  }
+
+  if (events.length === 0) {
     await program.unsetTimer(repo);
   }
 };
 
 function formatTime(time) {
   return new Date(time).getTime();
->>>>>>> 2d74c2fe
 }