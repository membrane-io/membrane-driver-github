{
  "types": {
    "process": {
      "gref_hash": "c7a6cc4739f2a6aa697342cf67d4924b8be757dbc2bd9eae395bc939f10d54ea",
      "type": "sys-process:Root"
    },
    "clock": {
      "gref_hash": "da9d1c247b69702ed49d157f0d697d132f917d00f407438e43c7e438c837c024",
      "type": "sys-clock:Root"
    },
    "http": {
      "gref_hash": "5cfa57fe83d1201eb831cc168a5dbe9decaa6010603df244ca6855f2fe61440c",
      "type": "http:Root"
    }
  },
  "imports": [
    {
      "name": "sys-process",
      "schema": {
        "types": [
          {
            "name": "Root",
            "description": "",
            "actions": [],
            "fields": [
              {
                "name": "endpointUrl",
                "description": "Gets the program's own endpoint URL",
                "type": "String",
                "params": [],
                "hints": {}
              }
            ],
            "events": []
          }
        ],
        "imports": []
      },
      "source": {
        "Program": "tbd"
      }
    },
    {
      "name": "sys-clock",
      "schema": {
        "types": [
          {
            "name": "Root",
            "description": "",
            "actions": [
              {
                "name": "sleep",
                "description": "",
                "type": "Void",
                "params": [
                  {
                    "name": "key",
                    "type": "String"
                  },
                  {
                    "name": "seconds",
                    "type": "Float"
                  }
                ],
                "hints": {}
              }
            ],
            "fields": [],
            "events": [
              {
                "name": "timer",
                "description": "",
                "type": "TimerEvent",
                "params": [
                  {
                    "name": "key",
                    "type": "String"
                  },
                  {
                    "name": "spec",
                    "type": "String"
                  },
                  {
                    "name": "maxCount",
                    "type": "Int"
                  }
                ],
                "hints": {}
              },
              {
                "name": "timerAt",
                "description": "",
                "type": "TimerEvent",
                "params": [
                  {
                    "name": "key",
                    "type": "String"
                  },
                  {
                    "name": "seconds",
                    "type": "String"
                  }
                ],
                "hints": {}
              }
            ]
          },
          {
            "name": "TimerEvent",
            "description": "",
            "actions": [],
            "fields": [
              {
                "name": "id",
                "description": "",
                "type": "String",
                "params": [],
                "hints": {}
              }
            ],
            "events": []
          }
        ],
        "imports": []
      },
      "source": {
        "Program": "tbd"
      }
    },
    {
      "name": "http",
      "schema": {
        "types": [
          {
            "name": "Root",
            "description": "Use this program to make HTTP requests",
            "actions": [
              {
                "name": "post",
                "description": "Performs a POST request",
                "type": "Resource",
                "params": [
                  {
                    "name": "url",
                    "type": "String"
                  },
                  {
                    "name": "headers",
                    "type": "String"
                  },
                  {
                    "name": "body",
                    "type": "String"
                  }
                ],
                "hints": {}
              },
              {
                "name": "put",
                "description": "Performs a PUT request",
                "type": "Resource",
                "params": [
                  {
                    "name": "url",
                    "type": "String"
                  },
                  {
                    "name": "headers",
                    "type": "String"
                  },
                  {
                    "name": "body",
                    "type": "String"
                  }
                ],
                "hints": {}
              },
              {
                "name": "patch",
                "description": "Performs a PATCH request",
                "type": "Resource",
                "params": [
                  {
                    "name": "url",
                    "type": "String"
                  },
                  {
                    "name": "headers",
                    "type": "String"
                  },
                  {
                    "name": "body",
                    "type": "String"
                  }
                ],
                "hints": {}
              },
              {
                "name": "delete",
                "description": "Performs a DELETE request",
                "type": "Resource",
                "params": [
                  {
                    "name": "url",
                    "type": "String"
                  },
                  {
                    "name": "headers",
                    "type": "String"
                  },
                  {
                    "name": "body",
                    "type": "String"
                  }
                ],
                "hints": {}
              }
            ],
            "fields": [
              {
                "name": "status",
                "description": "",
                "type": "String",
                "params": [],
                "hints": {}
              },
              {
                "name": "get",
                "description": "A resource obtained via a GET request",
                "type": "Resource",
                "params": [
                  {
                    "name": "url",
                    "type": "String"
                  },
                  {
                    "name": "headers",
                    "type": "String"
                  }
                ],
                "hints": {}
              },
              {
                "name": "gref",
                "description": "A reference to this node",
                "type": "Ref",
                "ofType": "Root",
                "params": [],
                "hints": {}
              }
            ],
            "events": []
          },
          {
            "name": "Resource",
            "description": "An HTTP response",
            "actions": [],
            "fields": [
              {
                "name": "status",
                "description": "HTTP status code",
                "type": "Int",
                "params": [],
                "hints": {}
              },
              {
                "name": "headers",
                "description": "HTTP headers returned by server",
                "type": "String",
                "params": [],
                "hints": {}
              },
              {
                "name": "body",
                "description": "Body of the request as a string",
                "type": "String",
                "params": [],
                "hints": {}
              },
              {
                "name": "gref",
                "description": "A reference to this node",
                "type": "Ref",
                "ofType": "Resource",
                "params": [],
                "hints": {}
              }
            ],
            "events": []
          }
        ],
        "imports": [
          {
            "name": "sys-process",
            "schema": {
              "types": [
                {
                  "name": "Root",
                  "description": "",
                  "actions": [],
                  "fields": [
                    {
                      "name": "endpointUrl",
                      "description": "Gets the program's own endpoint URL",
                      "type": "String",
                      "params": [],
                      "hints": {}
                    }
                  ],
                  "events": []
                }
              ],
              "imports": []
            },
            "source": {
              "Program": "tbd"
            }
          },
          {
            "name": "sys-clock",
            "schema": {
              "types": [
                {
                  "name": "Root",
                  "description": "",
                  "actions": [
                    {
                      "name": "sleep",
                      "description": "",
                      "type": "Void",
                      "params": [
                        {
                          "name": "key",
                          "type": "String"
                        },
                        {
                          "name": "seconds",
                          "type": "Float"
                        }
                      ],
                      "hints": {}
                    }
                  ],
                  "fields": [],
                  "events": [
                    {
                      "name": "timer",
                      "description": "",
                      "type": "TimerEvent",
                      "params": [
                        {
                          "name": "key",
                          "type": "String"
                        },
                        {
                          "name": "spec",
                          "type": "String"
                        },
                        {
                          "name": "maxCount",
                          "type": "Int"
                        }
                      ],
                      "hints": {}
                    },
                    {
                      "name": "timerAt",
                      "description": "",
                      "type": "TimerEvent",
                      "params": [
                        {
                          "name": "key",
                          "type": "String"
                        },
                        {
                          "name": "seconds",
                          "type": "String"
                        }
                      ],
                      "hints": {}
                    }
                  ]
                },
                {
                  "name": "TimerEvent",
                  "description": "",
                  "actions": [],
                  "fields": [
                    {
                      "name": "id",
                      "description": "",
                      "type": "String",
                      "params": [],
                      "hints": {}
                    }
                  ],
                  "events": []
                }
              ],
              "imports": []
            },
            "source": {
              "Program": "tbd"
            }
          },
          {
            "name": "sys-http",
            "schema": {
              "types": [
                {
                  "name": "Root",
                  "description": "",
                  "actions": [
                    {
                      "name": "post",
                      "description": "",
                      "type": "Resource",
                      "params": [
                        {
                          "name": "url",
                          "type": "String"
                        },
                        {
                          "name": "headers",
                          "type": "String"
                        },
                        {
                          "name": "body",
                          "type": "String"
                        }
                      ],
                      "hints": {}
                    },
                    {
                      "name": "put",
                      "description": "",
                      "type": "Resource",
                      "params": [
                        {
                          "name": "url",
                          "type": "String"
                        },
                        {
                          "name": "headers",
                          "type": "String"
                        },
                        {
                          "name": "body",
                          "type": "String"
                        }
                      ],
                      "hints": {}
                    },
                    {
                      "name": "patch",
                      "description": "",
                      "type": "Resource",
                      "params": [
                        {
                          "name": "url",
                          "type": "String"
                        },
                        {
                          "name": "headers",
                          "type": "String"
                        },
                        {
                          "name": "body",
                          "type": "String"
                        }
                      ],
                      "hints": {}
                    },
                    {
                      "name": "delete",
                      "description": "",
                      "type": "Resource",
                      "params": [
                        {
                          "name": "url",
                          "type": "String"
                        },
                        {
                          "name": "headers",
                          "type": "String"
                        },
                        {
                          "name": "body",
                          "type": "String"
                        }
                      ],
                      "hints": {}
                    }
                  ],
                  "fields": [
                    {
                      "name": "get",
                      "description": "",
                      "type": "Resource",
                      "params": [
                        {
                          "name": "url",
                          "type": "String"
                        },
                        {
                          "name": "headers",
                          "type": "String"
                        }
                      ],
                      "hints": {}
                    }
                  ],
                  "events": []
                },
                {
                  "name": "Resource",
                  "description": "",
                  "actions": [],
                  "fields": [
                    {
                      "name": "status",
                      "description": "",
                      "type": "Int",
                      "params": [],
                      "hints": {}
                    },
                    {
                      "name": "headers",
                      "description": "",
                      "type": "String",
                      "params": [],
                      "hints": {}
                    },
                    {
                      "name": "body",
                      "description": "",
                      "type": "String",
                      "params": [],
                      "hints": {}
                    }
                  ],
                  "events": []
                }
              ],
              "imports": []
            },
            "source": {
              "Program": "tbd"
            }
<<<<<<< HEAD
          },
          {
            "name": "sys-clock",
            "schema": {
              "types": [
                {
                  "name": "Root",
                  "description": "",
                  "actions": [
                    {
                      "name": "sleep",
                      "description": "",
                      "type": "Void",
                      "params": [
                        {
                          "name": "key",
                          "type": "String"
                        },
                        {
                          "name": "seconds",
                          "type": "Float"
                        }
                      ],
                      "hints": {}
                    }
                  ],
                  "fields": [],
                  "events": [
                    {
                      "name": "timer",
                      "description": "",
                      "type": "TimerEvent",
                      "params": [
                        {
                          "name": "key",
                          "type": "String"
                        },
                        {
                          "name": "spec",
                          "type": "String"
                        },
                        {
                          "name": "maxCount",
                          "type": "Int"
                        }
                      ],
                      "hints": {}
                    },
                    {
                      "name": "timerAt",
                      "description": "",
                      "type": "TimerEvent",
                      "params": [
                        {
                          "name": "key",
                          "type": "String"
                        },
                        {
                          "name": "seconds",
                          "type": "String"
                        }
                      ],
                      "hints": {}
                    }
                  ]
                },
                {
                  "name": "TimerEvent",
                  "description": "",
                  "actions": [],
                  "fields": [
                    {
                      "name": "id",
                      "description": "",
                      "type": "String",
                      "params": [],
                      "hints": {}
                    }
                  ],
                  "events": []
                }
              ],
              "imports": []
            },
            "source": {
              "Program": "tbd"
            }
          },
          {
            "name": "sys-process",
            "schema": {
              "types": [
                {
                  "name": "Root",
                  "description": "",
                  "actions": [],
                  "fields": [
                    {
                      "name": "endpointUrl",
                      "description": "Gets the program's own endpoint URL",
                      "type": "String",
                      "params": [],
                      "hints": {}
                    }
                  ],
                  "events": []
                }
              ],
              "imports": []
            },
            "source": {
              "Program": "tbd"
            }
=======
>>>>>>> 544a30f6
          }
        ]
      },
      "source": {
        "Program": "tbd"
      }
    }
  ]
}<|MERGE_RESOLUTION|>--- conflicted
+++ resolved
@@ -547,122 +547,6 @@
             "source": {
               "Program": "tbd"
             }
-<<<<<<< HEAD
-          },
-          {
-            "name": "sys-clock",
-            "schema": {
-              "types": [
-                {
-                  "name": "Root",
-                  "description": "",
-                  "actions": [
-                    {
-                      "name": "sleep",
-                      "description": "",
-                      "type": "Void",
-                      "params": [
-                        {
-                          "name": "key",
-                          "type": "String"
-                        },
-                        {
-                          "name": "seconds",
-                          "type": "Float"
-                        }
-                      ],
-                      "hints": {}
-                    }
-                  ],
-                  "fields": [],
-                  "events": [
-                    {
-                      "name": "timer",
-                      "description": "",
-                      "type": "TimerEvent",
-                      "params": [
-                        {
-                          "name": "key",
-                          "type": "String"
-                        },
-                        {
-                          "name": "spec",
-                          "type": "String"
-                        },
-                        {
-                          "name": "maxCount",
-                          "type": "Int"
-                        }
-                      ],
-                      "hints": {}
-                    },
-                    {
-                      "name": "timerAt",
-                      "description": "",
-                      "type": "TimerEvent",
-                      "params": [
-                        {
-                          "name": "key",
-                          "type": "String"
-                        },
-                        {
-                          "name": "seconds",
-                          "type": "String"
-                        }
-                      ],
-                      "hints": {}
-                    }
-                  ]
-                },
-                {
-                  "name": "TimerEvent",
-                  "description": "",
-                  "actions": [],
-                  "fields": [
-                    {
-                      "name": "id",
-                      "description": "",
-                      "type": "String",
-                      "params": [],
-                      "hints": {}
-                    }
-                  ],
-                  "events": []
-                }
-              ],
-              "imports": []
-            },
-            "source": {
-              "Program": "tbd"
-            }
-          },
-          {
-            "name": "sys-process",
-            "schema": {
-              "types": [
-                {
-                  "name": "Root",
-                  "description": "",
-                  "actions": [],
-                  "fields": [
-                    {
-                      "name": "endpointUrl",
-                      "description": "Gets the program's own endpoint URL",
-                      "type": "String",
-                      "params": [],
-                      "hints": {}
-                    }
-                  ],
-                  "events": []
-                }
-              ],
-              "imports": []
-            },
-            "source": {
-              "Program": "tbd"
-            }
-=======
->>>>>>> 544a30f6
           }
         ]
       },
