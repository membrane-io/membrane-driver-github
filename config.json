--- conflicted
+++ resolved
@@ -849,10 +849,6 @@
   "database": [],
   "isDriver": false,
   "name": "github",
-<<<<<<< HEAD
-  "id": "4b8b40c1-ae5d-436a-a1ea-52566975ea63",
-=======
   "id": "db0fd24b-b7e0-4ebe-9ec9-dd5cf921f84c",
->>>>>>> 69ff6959
   "files": []
 }