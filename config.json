{
  "dependencies": [],
  "environment": [
    {
      "name": "ACCESS_TOKEN",
      "description": "An access token"
    }
  ],
  "endpoints": [
    {
      "name": "webhook",
      "type": "https",
      "description": "A webhook endpoint to receive notifications from Github",
      "options": {}
    }
  ],
  "schema": {
    "imports": [],
    "types": [
      {
        "name": "Root",
        "fields": [
          {
            "name": "users",
            "type": "UserCollection"
          },
          {
            "name": "hooks",
            "type": "HooksCollection"
          }
        ],
        "computedFields": [],
        "actions": [],
        "events": []
      },
      {
        "name": "UserCollection",
        "fields": [],
        "computedFields": [
          {
            "name": "one",
            "type": "User",
            "params": [
              {
                "name": "name",
                "type": "String"
              }
            ]
          },
          {
            "name": "page",
            "type": "UserPage",
            "params": [
              {
                "name": "since",
                "type": "Int"
              }
            ]
          }
        ],
        "actions": [],
        "events": []
      },
      {
        "name": "UserPage",
        "fields": [
          {
            "name": "items",
            "type": "List",
            "ofType": {
              "type": "User"
            }
          },
          {
            "name": "next",
            "type": "Ref",
            "ofType": {
              "type": "UserPage"
            }
          }
        ],
        "computedFields": [],
        "actions": [],
        "events": []
      },
      {
        "name": "User",
        "fields": [
          {
            "name": "bio",
            "type": "String"
          },
          {
            "name": "blog",
            "type": "String"
          },
          {
            "name": "company",
            "type": "String"
          },
          {
            "name": "email",
            "type": "String"
          },
          {
            "name": "followers",
            "type": "Int"
          },
          {
            "name": "following",
            "type": "Int"
          },
          {
            "name": "hireable",
            "type": "Boolean"
          },
          {
            "name": "id",
            "type": "Int"
          },
          {
            "name": "location",
            "type": "String"
          },
          {
            "name": "login",
            "type": "String"
          },
          {
            "name": "name",
            "type": "String"
          },
          {
            "name": "type",
            "type": "String"
          }
        ],
        "computedFields": [
          {
            "name": "self",
            "type": "Ref",
            "ofType": {
              "type": "User"
            }
          },
          {
            "name": "avatarUrl",
            "type": "String"
          },
          {
            "name": "createdAt",
            "type": "String"
          },
          {
            "name": "gravatarId",
            "type": "String"
          },
          {
            "name": "publicGists",
            "type": "Int"
          },
          {
            "name": "publicRepos",
            "type": "Int"
          },
          {
            "name": "repos",
            "type": "RepositoryCollection"
          },
          {
            "name": "siteAdmin",
            "type": "Boolean"
          },
          {
            "name": "updatedAt",
            "type": "String"
          }
        ],
        "actions": [],
        "events": []
      },
      {
        "name": "RepositoryCollection",
        "fields": [],
        "computedFields": [
          {
            "name": "one",
            "type": "Repository",
            "params": [
              {
                "name": "name",
                "type": "String"
              }
            ]
          },
          {
            "name": "page",
            "type": "RepositoryPage",
            "params": [
              {
                "name": "type",
                "type": "String"
              },
              {
                "name": "sort",
                "type": "String"
              },
              {
                "name": "direction",
                "type": "String"
              },
              {
                "name": "page",
                "type": "Int"
              },
              {
                "name": "pageSize",
                "type": "Int"
              }
            ]
          }
        ],
        "actions": [],
        "events": []
      },
      {
        "name": "RepositoryPage",
        "fields": [
          {
            "name": "items",
            "type": "List",
            "ofType": {
              "type": "Repository"
            }
          },
          {
            "name": "next",
            "type": "Ref",
            "ofType": {
              "type": "RepositoryPage"
            }
          }
        ],
        "computedFields": [],
        "actions": [],
        "events": []
      },
      {
        "name": "Repository",
        "fields": [
          {
            "name": "archived",
            "type": "String"
          },
          {
            "name": "description",
            "type": "String"
          },
          {
            "name": "fork",
            "type": "Boolean"
          },
          {
            "name": "homepage",
            "type": "String"
          },
          {
            "name": "id",
            "type": "Int"
          },
          {
            "name": "language",
            "type": "String"
          },
          {
            "name": "name",
            "type": "String"
          },
          {
            "name": "private",
            "type": "Boolean"
          },
          {
            "name": "size",
            "type": "String"
          },
          {
            "name": "url",
            "type": "String"
          }
        ],
        "computedFields": [
          {
            "name": "self",
            "type": "Ref",
            "ofType": {
              "type": "Repository"
            }
          },
          {
            "name": "allowMergeCommit",
            "type": "String"
          },
          {
            "name": "allowRebaseMerge",
            "type": "String"
          },
          {
            "name": "allowSquashMerge",
            "type": "String"
          },
          {
            "name": "createdAt",
            "type": "String"
          },
          {
            "name": "defaultBranch",
            "type": "String"
          },
          {
            "name": "forksCount",
            "type": "Int"
          },
          {
            "name": "fullName",
            "type": "String"
          },
          {
            "name": "hasDownloads",
            "type": "Boolean"
          },
          {
            "name": "hasIssues",
            "type": "Boolean"
          },
          {
            "name": "hasPages",
            "type": "Boolean"
          },
          {
            "name": "hasWiki",
            "type": "Boolean"
          },
          {
            "name": "htmlUrl",
            "type": "String"
          },
          {
            "name": "issues",
            "type": "IssueCollection"
          },
          {
            "name": "networkCount",
            "type": "Int"
          },
          {
            "name": "openIssuesCount",
            "type": "Int"
          },
          {
            "name": "pushedAt",
            "type": "String"
          },
          {
            "name": "stargazersCount",
            "type": "Int"
          },
          {
            "name": "subscribersCount",
            "type": "Int"
          },
          {
            "name": "updatedAt",
            "type": "String"
          },
          {
            "name": "watchersCount",
            "type": "Int"
          },
          {
            "name": "pullRequests",
            "params": [],
            "type": "PullRequestCollection"
          }
        ],
        "actions": [],
        "events": [
          {
            "name": "issueOpened",
            "params": [
              {
                "name": "issue",
                "type": "Ref",
                "ofType": {
                  "type": "Issue"
                }
              }
            ],
            "type": "Issue"
          },
          {
            "name": "pullRequestOpened",
            "params": [
              {
                "name": "issue",
                "type": "Ref",
                "ofType": {
                  "type": "Issue"
                }
              },
              {
                "name": "pullRequest",
                "type": "Ref",
                "ofType": {
                  "type": "PullRequest"
                }
              }
            ],
            "type": "Void"
          }
        ]
      },
      {
        "name": "IssueCollection",
        "fields": [],
        "computedFields": [
          {
            "name": "one",
            "type": "Issue",
            "params": [
              {
                "name": "number",
                "type": "Int"
              }
            ]
          },
          {
            "name": "page",
            "type": "IssuePage",
            "params": [
              {
                "name": "filter",
                "type": "String"
              },
              {
                "name": "state",
                "type": "String"
              },
              {
                "name": "labels",
                "type": "String"
              },
              {
                "name": "sort",
                "type": "String"
              },
              {
                "name": "direction",
                "type": "String"
              },
              {
                "name": "since",
                "type": "String"
              },
              {
                "name": "page",
                "type": "Int"
              },
              {
                "name": "pageSize",
                "type": "Int"
              }
            ]
          }
        ],
        "actions": [],
        "events": []
      },
      {
        "name": "IssuePage",
        "fields": [
          {
            "name": "items",
            "type": "List",
            "ofType": {
              "type": "Issue"
            }
          },
          {
            "name": "next",
            "type": "Ref",
            "ofType": {
              "type": "IssuePage"
            }
          }
        ],
        "computedFields": [],
        "actions": [],
        "events": []
      },
      {
        "name": "Issue",
        "fields": [
          {
            "name": "number",
            "type": "Int"
          },
          {
            "name": "title",
            "type": "String"
          },
          {
            "name": "id",
            "type": "Int"
          },
          {
            "name": "state",
            "type": "String"
          },
          {
            "name": "body",
            "type": "String"
          },
          {
            "name": "locked",
            "type": "Boolean"
          },
          {
            "name": "comments",
            "type": "Int"
          }
        ],
        "computedFields": [
          {
            "name": "self",
            "type": "Ref",
            "ofType": {
              "type": "Issue"
            }
          },
          {
            "name": "activeLockReason",
            "type": "String"
          },
          {
            "name": "pullRequest",
            "params": [],
<<<<<<< HEAD
            "type": "PullRequest"
          },
          {
            "name": "nodeId",
            "params": [],
            "type": "String"
=======
            "type": "Ref",
            "ofType": {
              "type": "PullRequest"
            }
>>>>>>> 2d74c2fe
          }
        ],
        "actions": [
          {
            "name": "subscribe",
            "params": [],
            "type": "Void"
          }
        ],
        "events": []
      },
      {
        "name": "PullRequest",
        "fields": [
          {
            "name": "number",
            "type": "Int"
          },
          {
            "name": "title",
            "type": "String"
          },
          {
            "name": "id",
            "type": "Int"
          },
          {
            "name": "state",
            "type": "String"
          },
          {
            "name": "body",
            "type": "String"
          },
          {
            "name": "locked",
            "type": "Boolean"
          }
        ],
        "computedFields": [
          {
            "name": "activeLockReason",
            "params": [],
            "type": "String"
          },
          {
            "name": "self",
            "params": [],
            "type": "Ref",
            "ofType": {
              "type": "PullRequest"
            }
          },
          {
            "name": "diff",
            "params": [],
            "type": "String"
          },
          {
            "name": "nodeId",
            "params": [],
            "type": "String"
          }
        ],
        "actions": [],
        "events": []
      },
      {
        "name": "HooksCollection",
        "fields": [],
        "computedFields": [
          {
            "name": "one",
            "params": [
              {
                "name": "id",
                "type": "String"
              }
            ],
            "type": "Hook"
          },
          {
            "name": "page",
            "params": [
              {
                "name": "page",
                "type": "Int"
              },
              {
                "name": "pageSize",
                "type": "Int"
              }
            ],
            "type": "HooksPage"
          }
        ],
        "actions": [],
        "events": []
      },
      {
        "name": "HooksPage",
        "fields": [
          {
            "name": "items",
            "type": "List",
            "ofType": {
              "type": "Hook"
            }
          },
          {
            "name": "next",
            "type": "Ref",
            "ofType": {
              "type": "HooksPage"
            }
          }
        ],
        "computedFields": [],
        "actions": [],
        "events": []
      },
      {
        "name": "Hook",
        "fields": [
          {
            "name": "id",
            "type": "String"
          },
          {
            "name": "url",
            "type": "String"
          },
          {
            "name": "name",
            "type": "String"
          },
          {
            "name": "events",
            "type": "List",
            "ofType": {
              "type": "Events"
            }
          },
          {
            "name": "active",
            "type": "String"
          }
        ],
        "computedFields": [
          {
            "name": "testUrl",
            "params": [],
            "type": "String"
          },
          {
            "name": "pingUrl",
            "params": [],
            "type": "String"
          },
          {
            "name": "updatedAt",
            "params": [],
            "type": "String"
          },
          {
            "name": "createdAt",
            "params": [],
            "type": "String"
          },
          {
            "name": "self",
            "params": [],
            "type": "Ref",
            "ofType": {
              "type": "Hook"
            }
          }
        ],
        "actions": [],
        "events": []
      },
      {
        "name": "Events",
        "fields": [],
        "computedFields": [],
        "actions": [],
        "events": []
      },
      {
        "name": "Config",
        "fields": [
          {
            "name": "url",
            "type": "String"
          }
        ],
        "computedFields": [
          {
            "name": "contentType",
            "params": [],
            "type": "String"
          },
          {
            "name": "self",
            "params": [],
            "type": "Ref",
            "ofType": {
              "type": "Config"
            }
          }
        ],
        "actions": [],
        "events": []
      },
      {
        "name": "PullRequestCollection",
        "fields": [],
        "computedFields": [
          {
            "name": "one",
            "params": [
              {
                "name": "number",
                "type": "Int"
              }
            ],
            "type": "PullRequest"
          },
          {
            "name": "page",
            "params": [
              {
                "name": "state",
                "type": "String"
              },
              {
                "name": "head",
                "type": "String"
              },
              {
                "name": "base",
                "type": "String"
              },
              {
                "name": "sort",
                "type": "String"
              },
              {
                "name": "direction",
                "type": "String"
              },
              {
                "name": "page",
                "type": "Int"
              },
              {
                "name": "pageSize",
                "type": "Int"
              }
            ],
            "type": "PullRequestPage"
          }
        ],
        "actions": [],
        "events": []
      },
      {
        "name": "PullRequestPage",
        "fields": [
          {
            "name": "items",
            "type": "List",
            "ofType": {
              "type": "PullRequest"
            }
          },
          {
            "name": "next",
            "type": "Ref",
            "ofType": {
              "type": "PullRequestPage"
            }
          }
        ],
        "computedFields": [],
        "actions": [],
        "events": []
      }
    ]
  },
  "expressions": [
    {
      "name": "url",
      "pattern": "^https?://github.com/.+$",
      "description": ""
    },
    {
      "name": "repo",
      "pattern": "^[a-zA-Z0-9-]+/[a-zA-Z0-9-_]+$",
      "description": ""
    }
  ],
  "database": [],
  "isDriver": false,
  "name": "github",
<<<<<<< HEAD
  "id": "46ae5d64-9adb-4271-aa90-f683d7a7d8ec",
=======
  "id": "02702693-395d-4719-8e0e-39a91e5744fc",
>>>>>>> 2d74c2fe
  "files": []
}<|MERGE_RESOLUTION|>--- conflicted
+++ resolved
@@ -545,19 +545,15 @@
           {
             "name": "pullRequest",
             "params": [],
-<<<<<<< HEAD
-            "type": "PullRequest"
+            "type": "Ref",
+            "ofType": {
+              "type": "PullRequest"
+            }
           },
           {
             "name": "nodeId",
             "params": [],
             "type": "String"
-=======
-            "type": "Ref",
-            "ofType": {
-              "type": "PullRequest"
-            }
->>>>>>> 2d74c2fe
           }
         ],
         "actions": [
@@ -863,10 +859,5 @@
   "database": [],
   "isDriver": false,
   "name": "github",
-<<<<<<< HEAD
-  "id": "46ae5d64-9adb-4271-aa90-f683d7a7d8ec",
-=======
-  "id": "02702693-395d-4719-8e0e-39a91e5744fc",
->>>>>>> 2d74c2fe
   "files": []
 }