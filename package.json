--- conflicted
+++ resolved
@@ -1,10 +1,6 @@
 {
   "name": "github",
-<<<<<<< HEAD
-  "version": "0.0.88",
-=======
   "version": "0.0.150",
->>>>>>> 69ff6959
   "description": "Membrane driver for GitHub",
   "main": "index.js",
   "repository": "https://github.com/juancampa/membrane-driver-github",
