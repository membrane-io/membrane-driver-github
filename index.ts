--- conflicted
+++ resolved
@@ -238,18 +238,6 @@
     const { name: repo } = self.$argsAt(root.users.one.repos.one);
     // now only supports 1 tree params
     const body = {
-<<<<<<< HEAD
-      "base_tree": args.base,
-      "tree": [
-        {
-          "path": args.path,
-          "mode": "160000",
-          "type": "commit",
-          "sha": args.tree
-        }
-      ]
-    }
-=======
       base_tree: args.base,
       tree: [
         {
@@ -260,24 +248,22 @@
         },
       ],
     };
->>>>>>> a1ccfcb5
     const apiArgs = toGithubArgs({ ...body, owner, repo });
     const ref = await client().git.createTree(apiArgs);
     return ref.data.sha;
   },
-<<<<<<< HEAD
-  commentEvent: {
+  commentCreated: {
     async subscribe({ self }) {
       const { name: owner } = self.$argsAt(root.users.one);
       const { name: repo } = self.$argsAt(root.users.one.repos.one);
 
-      await register(owner, repo, ["issue_comment"]);
+      await register(owner, repo, "issue_comment");
     },
     async unsubscribe({ self }) {
       const { name: owner } = self.$argsAt(root.users.one);
       const { name: repo } = self.$argsAt(root.users.one.repos.one);
 
-      await unregister(owner, repo, ["issue_comment"]);
+      await unregister(owner, repo, "issue_comment");
     },
   },
   issueOpened: {
@@ -285,13 +271,13 @@
       const { name: owner } = self.$argsAt(root.users.one);
       const { name: repo } = self.$argsAt(root.users.one.repos.one);
       
-      await register(owner, repo, ["issues"]);
+      await register(owner, repo, "issues");
     },
     async unsubscribe({ self }) {
       const { name: owner } = self.$argsAt(root.users.one);
       const { name: repo } = self.$argsAt(root.users.one.repos.one);
 
-      await unregister(owner, repo, ["issues"]);
+      await unregister(owner, repo, "issues");
     },
   },
   pullRequestOpened: {
@@ -299,13 +285,13 @@
       const { name: owner } = self.$argsAt(root.users.one);
       const { name: repo } = self.$argsAt(root.users.one.repos.one);
 
-      await register(owner, repo, ["pull_request"]);
+      await register(owner, repo, "pull_request");
     },
     async unsubscribe({ self }) {
       const { name: owner } = self.$argsAt(root.users.one);
       const { name: repo } = self.$argsAt(root.users.one.repos.one);
 
-      await unregister(owner, repo, ["pull_request"]);
+      await unregister(owner, repo, "pull_request");
     },
   },
   releasePublished: {
@@ -313,53 +299,15 @@
       const { name: owner } = self.$argsAt(root.users.one);
       const { name: repo } = self.$argsAt(root.users.one.repos.one);
 
-      await register(owner, repo, ["release"]);
+      await register(owner, repo, "release");
     },
     async unsubscribe({ self }) {
       const { name: owner } = self.$argsAt(root.users.one);
       const { name: repo } = self.$argsAt(root.users.one.repos.one);
       
-      await unregister(owner, repo, ["release"]);
-    },
-  },
-=======
-  // issueOpened: {
-  //   async subscribe({ self }) {
-  //     const { name: owner } = self.$argsAt(root.users.one);
-  //     const { name: repo } = self.$argsAt(root.users.one.repos.one);
-  //     await ensureTimerIsSet(`${owner}/${repo}`, "issueOpened");
-  //   },
-  //   async unsubscribe({ self }) {
-  //     const { name: owner } = self.$argsAt(root.users.one);
-  //     const { name: repo } = self.$argsAt(root.users.one.repos.one);
-  //     await unsetTimerRepo(`${owner}/${repo}`, 'issueOpened');
-  //   },
-  // },
-  // pullRequestOpened: {
-  //   async subscribe({ self }) {
-  //     const { name: owner } = self.$argsAt(root.users.one);
-  //     const { name: repo } = self.$argsAt(root.users.one.repos.one);
-  //     await ensureTimerIsSet(`${owner}/${repo}`, "pullRequestOpened");
-  //   },
-  //   async unsubscribe({ self }) {
-  //     const { name: owner } = self.$argsAt(root.users.one);
-  //     const { name: repo } = self.$argsAt(root.users.one.repos.one);
-  //     await unsetTimerRepo(`${owner}/${repo}`, 'pullRequestOpened');
-  //   },
-  // },
-  // releasePublished: {
-  //   async subscribe({ self }) {
-  //     const { name: owner } = self.$argsAt(root.users.one);
-  //     const { name: repo } = self.$argsAt(root.users.one.repos.one);
-  //     await ensureTimerIsSet(`${owner}/${repo}`, 'releasePublished');
-  //   },
-  //   async unsubscribe({ self }) {
-  //     const { name: owner } = self.$argsAt(root.users.one);
-  //     const { name: repo } = self.$argsAt(root.users.one.repos.one);
-  //     await unsetTimerRepo(`${owner}/${repo}`, 'releasePublished');
-  //   },
-  // },
->>>>>>> a1ccfcb5
+      await unregister(owner, repo, "release");
+    },
+  },
   branches: () => ({}),
   commits: () => ({}),
   issues: () => ({}),
@@ -482,14 +430,18 @@
       return UserCollection.one({ args: { name: obj.user.login }, info });
     }
   },
-  commentEvent: {
+  commentCreated: {
     async subscribe({ self }) {
       const { name: owner } = self.$argsAt(root.users.one);
       const { name: repo } = self.$argsAt(root.users.one.repos.one);
 
-      await register(owner, repo, ["issue_comment"]);
+      await register(owner, repo, "issue_comment");
     },
     async unsubscribe({ self }) {
+      const { name: owner } = self.$argsAt(root.users.one);
+      const { name: repo } = self.$argsAt(root.users.one.repos.one);
+
+      await unregister(owner, repo, "issue_comment");
     },
   },
   closed: {
@@ -497,21 +449,15 @@
       const { name: owner } = self.$argsAt(root.users.one);
       const { name: repo } = self.$argsAt(root.users.one.repos.one);
 
-      await register(owner, repo, ["issues"]);
+      await register(owner, repo, "issues");
     },
     async unsubscribe({ self }) {
       const { name: owner } = self.$argsAt(root.users.one);
       const { name: repo } = self.$argsAt(root.users.one.repos.one);
 
-      await unregister(owner, repo, ["issues"]);
-    },
-  },
-};
-
-<<<<<<< HEAD
-export const Reactions = {
-  plus_one: ({ obj }) => obj["+1"],
-  minus_one: ({ obj }) => obj["-1"],
+      await unregister(owner, repo, "issues");
+    },
+  },
 };
 
 export const CommentCollection = {
@@ -561,8 +507,6 @@
   },
 };
 
-=======
->>>>>>> a1ccfcb5
 export const CommitCollection = {
   async one({ self, args: { ref }, info }) {
     const { name: owner } = self.$argsAt(root.users.one);
@@ -591,13 +535,6 @@
     const { name: owner } = self.$argsAt(root.users.one);
     const { name: repo } = self.$argsAt(root.users.one.repos.one);
 
-<<<<<<< HEAD
-    const parents = args.parents.split(',') || [];
-    const apiArgs = toGithubArgs({ tree: args.tree, owner, repo, parents, message: args.message });
-    const res = await client().git.createCommit(apiArgs);
-    return res.data.sha;
-  }
-=======
     const parents = args.parents.split(",") || [];
     const apiArgs = toGithubArgs({
       tree: args.tree,
@@ -609,7 +546,6 @@
     const res = await client().git.createCommit(apiArgs);
     return res.data.sha;
   },
->>>>>>> a1ccfcb5
 };
 
 export const Commit = {
@@ -630,9 +566,6 @@
     } = obj;
     const result = await client().users.getByUsername({ username: login });
     return result.data;
-  },
-  date({ obj }){
-    return obj.commit.committer.date;
   },
   message({ obj }) {
     return obj.commit?.message;
@@ -743,21 +676,13 @@
   commit({ obj }) {
     return obj.commit;
   },
-<<<<<<< HEAD
-  async update({ self, args }){
-=======
   async update({ self, args }) {
->>>>>>> a1ccfcb5
     const { name: owner } = self.$argsAt(root.users.one);
     const { name: repo } = self.$argsAt(root.users.one.repos.one);
 
     const apiArgs = toGithubArgs({ ...args, owner, repo });
     return await client().git.updateRef(apiArgs);
-<<<<<<< HEAD
-  }
-=======
-  },
->>>>>>> a1ccfcb5
+  },
 };
 
 export const PullRequestCollection = {
@@ -797,7 +722,7 @@
     const { name: owner } = self.$argsAt(root.users.one);
     const { name: repo } = self.$argsAt(root.users.one.repos.one);
     const { number } = self.$argsAt(root.users.one.repos.one.pull_requests.one);
-
+    
     return client().pulls.update({
       owner,
       repo,
@@ -828,13 +753,13 @@
       const { name: owner } = self.$argsAt(root.users.one);
       const { name: repo } = self.$argsAt(root.users.one.repos.one);
 
-      await register(owner, repo, ["pull_request"]);
+      await register(owner, repo, "pull_request");
     },
     async unsubscribe({ self }) {
       const { name: owner } = self.$argsAt(root.users.one);
       const { name: repo } = self.$argsAt(root.users.one.repos.one);
 
-      await unregister(owner, repo, ["pull_request"]);
+      await unregister(owner, repo, "pull_request");
     },
   },
 };
@@ -861,7 +786,6 @@
   },
 };
 
-<<<<<<< HEAD
 export const GlobalSearch = {
   async issues({ self, args }) {
     const apiArgs = toGithubArgs({ ...args });
@@ -903,91 +827,6 @@
   },
 };
 
-export const Release = {
-  self({ self, parent, obj }) {
-    return parent.parent.parent.one({ id: `${obj.id}` });
-  },
-  nodeId({ obj }) {
-    return obj.node_id;
-  },
-  tagName({ obj }) {
-    return obj.tag_name;
-  },
-  targetCommitish({ obj }) {
-    return obj.target_commitish;
-  },
-  createdAt({ obj }) {
-    return obj.created_at;
-  },
-};
-
-export const Config = {
-  self({ self, parent, obj }) {
-    return parent.parent.parent.one({ id: obj.hook_id });
-  },
-  contentType({ obj }) {
-    return obj["content_type"];
-  },
-};
-
-export const Owner = {
-  nodeId({ obj }) {
-    return obj.node_id;
-  },
-  avatarUrl({ obj }) {
-    return obj.avatar_url;
-  },
-  subscriptionsUrl({ obj }) {
-    return obj.subscriptions_url;
-  },
-  eventsUrl({ obj }) {
-    return obj.events_url;
-  },
-  receivedEventsUrl({ obj }) {
-    return obj.received_events_url;
-  },
-};
-
-export const License = {
-  htmlUrl({ obj }) {
-    return obj["html_url"];
-  },
-  gitUrl({ obj }) {
-    return obj["git_url"];
-  },
-  downloadUrl({ obj }) {
-    return obj["download_url"];
-  },
-};
-
-export const LicenseDesc = {
-  spdxId({ obj }) {
-    return obj["spdx_id"];
-  },
-};
-
-=======
->>>>>>> a1ccfcb5
-function formatTime(time) {
-  return new Date(time).getTime();
-}
-
-// Helper function to convert Membrane collection pattern naming to Github
-// pagination naming. Removing any undefined
-function toGithubArgs(args: Record<string, any>): any {
-  const result = {};
-  for (const [key, value] of Object.entries(args)) {
-    if (value !== undefined) {
-      if (key === "pageSize") {
-        result["per_page"] = args[key];
-      } else {
-        result[key] = args[key];
-      }
-    }
-  }
-  return result;
-}
-
 export async function endpoint({ args: { path, query, headers, method, body } }) {
   switch (path) {
     case "/webhooks": {
@@ -1002,6 +841,11 @@
         await repo.issueOpened.$emit({ issue });
       }
 
+      if (event.action === "closed" && event.issue) {
+        const issue = repo.issues.one({ number: event.issue.number });
+        await issue.closed.$emit();
+      }
+
       if (event.action === "created" && event.release) {
         const release = repo.release.one({ id: event.release.id });
         await repo.releasePublished.$emit({ release });
@@ -1011,10 +855,16 @@
         const pullRequest = repo.pull_request.one({ number: event.pull_request.number });
         await repo.pullRequestOpened.$emit({ pullRequest });
       }
-      if(event.comment){
+
+      if (event.action === "closed" && event.pull_request.closed) {
+        const pullRequest = repo.pull_request.one({ number: event.pull_request.number });
+        await pullRequest.closed.$emit();
+      }
+
+      if(event.action === "created" && event.comment){
           const comment = repo.issues.one({ number: event.issue.number }).comments.one({ id: event.comment.id });
-          await repo.issues.one({ number: event.issue.number }).issue.commentEvent.$emit({ comment });
-          await repo.commentEvent.$emit({ comment });
+          await repo.issues.one({ number: event.issue.number }).commentCreated.$emit({ comment });
+          await repo.commentCreated.$emit({ comment });
       }
       return JSON.stringify({ status: 200 });
     }
@@ -1022,8 +872,66 @@
       console.log("Unknown Endpoint:", path);
   }
 }
-
-async function unregister(owner: string, repo: string, events: string[]) {
+async function register(owner: string, repo: string, event: string) {
+  const webhookURL = (await nodes.endpoint.$get()) + "/webhooks";
+  try {
+    // Check if the repository already has a webhook
+    const repository = state.repos[`${owner}/${repo}`];
+    const { data: hooks } = await client().repos.listWebhooks({
+      owner,
+      repo,
+    });
+    const matchingHook = hooks.find((hook) => hook.id === repository.id);
+    // If the repository already has a webhook, update it
+    if (matchingHook) {
+      if (repository.events.includes(event)) {
+        console.log("Webhook already exists with the same event.");
+        return;
+      } else {
+        const updatedEvents = [...repository.events, event];
+        await client().repos.updateWebhook({
+          owner,
+          repo,
+          hook_id: repository.id,
+          config: {
+            content_type: "json",
+            url: webhookURL,
+          },
+          events: updatedEvents,
+        });
+        // Update the events array in the repository object
+        repository.events = updatedEvents;
+        console.log("Webhook updated with new event.");
+        return;
+      }
+    }
+    // Create a new webhook
+    const {
+      data: { id: webhookId },
+    } = await client().repos.createWebhook({
+      owner,
+      repo,
+      events: [event],
+      config: {
+        content_type: "json",
+        url: webhookURL,
+      },
+    });
+
+    // Add the repository to the state with the webhook data
+    state.repos[`${owner}/${repo}`] = {
+      id: webhookId,
+      url: webhookURL,
+      events: [event],
+    };
+
+    console.log("New webhook created.");
+  } catch (error) {
+    throw new Error(error);
+  }
+}
+
+async function unregister(owner: string, repo: string, event: string) {
   try {
     // Check if the repository has a webhook
     const repository = state.repos[`${owner}/${repo}`];
@@ -1032,7 +940,8 @@
       return;
     }
     // Update the webhook to remove the specified events
-    const updatedEvents = repository.events.filter((e) => !events.includes(e));
+    const updatedEvents = repository.events.filter((e: string) => e !== event);
+
     await client().repos.updateWebhook({
       owner,
       repo,
@@ -1044,66 +953,39 @@
       events: updatedEvents,
     });
     repository.events = updatedEvents;
-    console.log(`Events ${events.join(", ")} deleted from webhook.`);
+    console.log(`Event ${event} deleted from webhook.`);
+    // Delete the webhook if there are no more events
+    if (updatedEvents.length === 0) {
+      await client().repos.deleteWebhook({
+        owner,
+        repo,
+        hook_id: repository.id,
+      });
+      delete state.repos[`${owner}/${repo}`];
+      console.log("Webhook deleted.");
+      return;
+    }
   } catch (e) {
-    throw new Error(`Failed to delete events ${events.join(", ")} from webhook for ${owner}/${repo}`);
+    throw new Error(`Failed to delete event ${event} from webhook for ${owner}/${repo}`);
   }
 }
 
-async function register(owner: string, repo: string, events: string[]) {
-  // webhook URL
-  const webhookURL = (await nodes.endpoint.$get()) + "/webhooks";
-  try {
-    // Check if the repository already has a webhook
-    const repository = state.repos[`${owner}/${repo}`];
-    const { data: hooks } = await client().repos.listWebhooks({
-      owner,
-      repo,
-    });
-    const matchingHook = hooks.find((hook) => hook.id === repository.id);
-    // If the repository already has a webhook, update it
-    if (matchingHook) {
-      const newEvents = events.filter((event) => !repository.events.includes(event));
-      if (newEvents.length > 0) {
-        const updatedEvents = [...repository.events, ...newEvents];
-        await client().repos.updateWebhook({
-          owner,
-          repo,
-          hook_id: repository.id,
-          config: {
-            content_type: "json",
-            url: webhookURL,
-          },
-          events: updatedEvents,
-        });
-        repository.events = updatedEvents;
-        console.log("Webhook updated with new events.");
+function formatTime(time) {
+  return new Date(time).getTime();
+}
+
+// Helper function to convert Membrane collection pattern naming to Github
+// pagination naming. Removing any undefined
+function toGithubArgs(args: Record<string, any>): any {
+  const result = {};
+  for (const [key, value] of Object.entries(args)) {
+    if (value !== undefined) {
+      if (key === "pageSize") {
+        result["per_page"] = args[key];
       } else {
-        console.log("Webhook already exists with the same events.");
-      }
-      return;
-    }
-
-    // Create a new webhook
-    const {
-      data: { id: webhookId },
-    } = await client().repos.createWebhook({
-      owner,
-      repo,
-      events,
-      config: {
-        content_type: "json",
-        url: webhookURL,
-      },
-    });
-    // Add the repository to the state with the webhook data
-    state.repos[`${owner}/${repo}`] = {
-      id: webhookId,
-      url: webhookURL,
-      events,
-    };
-    console.log("New webhook created.");
-  } catch (error) {
-    throw new Error(error);
+        result[key] = args[key];
+      }
+    }
   }
+  return result;
 }